--- conflicted
+++ resolved
@@ -1,12 +1,7 @@
 import cython
 from cython.view cimport array  # Import for memory views
 
-<<<<<<< HEAD
-cimport numpy as np             # Import numpy for uint8 type
-
-=======
 cimport numpy as np  # Import numpy for uint8 type
->>>>>>> 89631e59
 np.import_array()
 
 from libc.string cimport memcpy
@@ -56,15 +51,10 @@
         self.output_path: Path = args.output_path  # The directory for dumping digitised frames into
         self.width: cython.int = args.width
         self.height: cython.int = args.height
-<<<<<<< HEAD
-        self.monitoring: cython.bint = args.monitor  # Display monitoring window
-        self.chunk_size: cython.int = args.chunk_size  # Quantity of frames (images) passed to a process
-=======
         self.bracketing: cython.bint = args.bracketing  # Use exposure bracketing
         self.frame_multiplier: cython.int = 3 if self.bracketing else 1
         self.chunk_size: cython.int = args.chunk_size - (
                 args.chunk_size % self.frame_multiplier)  # Quantity of frames (images) passed to a process
->>>>>>> 89631e59
         self.settings: cython.bint = args.settings  # Display direct show settings menu
         self.gui: cython.bint = args.gui
 
@@ -76,11 +66,7 @@
 
         # Set up logging, camera, threading and process pool
         self.initialize_logging()
-<<<<<<< HEAD
-
-=======
         self.initialize_bracketing()
->>>>>>> 89631e59
         self.initialize_camera()
         self.initialize_threads()
         self.initialize_process_pool()
@@ -98,11 +84,6 @@
         """
         logging.basicConfig(level=logging.INFO, format='%(asctime)s - %(name)s - %(levelname)s - %(message)s')
         self.logger = logging.getLogger(__name__)
-<<<<<<< HEAD
-        if self.gui:
-            handler = logging.StreamHandler(sys.stdout)
-            self.logger.addHandler(handler)
-=======
 
         # if program was started from beck-view-gui
         if self.gui:
@@ -112,7 +93,6 @@
     def initialize_bracketing(self) -> None:
         # Define exposure settings
         self.exposures = [(-7, "a"), (-8, "b"), (-6, "c")] if self.bracketing else [(-7, "a")]
->>>>>>> 89631e59
 
     def initialize_camera(self) -> None:
         # self.logger.info(f"Build details: {cv2.getBuildInformation()}")
@@ -235,35 +215,9 @@
 
         self._shm_views: [memoryview] = [memoryview(b.buf) for b in self.shared_buffers]
 
-<<<<<<< HEAD
-        Returns:
-            Tuple containing the captured image data and frame count.
-        """
-
-        # How to get the latest frame from camera
-        # https://www.reddit.com/r/opencv/comments/p415cc/question_how_do_i_get_a_fresh_frame_taken_after/
-        # https://stackoverflow.com/questions/453665208/how-to-get-the-latest-frame-from-camera
-
-        count, signal_time = descriptor
-
-        # if os.name == "nt" and self.settings:
-        self.cap.retrieve()  # discard frame
-
-        success, frame = self.cap.read()
-        if success:
-            self.time_read.append((count, time.perf_counter() - signal_time))
-            if not self.monitoring and count % 100 == 0:
-                self.logger.info(f"Working on Frame {count} ...")
-            return frame, count
-        else:
-            self.logger.error(f"Read error at frame {count}")
-            # Return blank image in case of read error
-            return np.zeros((self.img_height, self.img_width, 3), dtype=np.uint8), count
-=======
         # bookkeeping for round-robin buffers
         self.shared_buffers_index: cython.int = 0
         self.buffers_in_use: List[bool] = [False] * self.process_count
->>>>>>> 89631e59
 
         self.buffer_lock = threading.Lock()
 
