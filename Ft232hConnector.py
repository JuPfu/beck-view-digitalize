import asyncio
import logging
import time

import usb
from pyftdi.ftdi import Ftdi
from pyftdi.gpio import GpioMpsseController
from reactivex import Subject


# see circuit diagram in README.md

class Ft232hConnector:
    """
    Ft232hConnector class for interfacing with the opto-coupler signals and controlling frame processing.

    This class provides the necessary functionality to control the digital signals from opto-couplers,
    manage frame processing, and handle the End Of Film (EoF) signal.

    Args:
        signal_subject: Subject -- A subject that emits signals triggered by opto-coupler OK1.

        max_count: int -- Emergency break if EoF (End of Film) is not recognized by opto-coupler OK2
    """

    # 15-m-Cassette about 3.600 frames (±50 frames due to exposure and cut tolerance at start and end)
    # 30-m-Cassette about 7.200 frames (±50 frames due to exposure and cut tolerance at start and end)
    # 60-m-Cassette about 14.400 frames (±50 frames due to exposure and cut tolerance at start and end)
    # 90-m-Cassette about 21.800 frames (±50 frames due to exposure and cut tolerance at start and end)
    # 180-m-Cassette about 43.600 frames (±50 frames due to exposure and cut tolerance at start and end)
    # 250-m-Cassette about 60.000 frames (±50 frames due to exposure and cut tolerance at start and end)

    def __init__(self, ftdi: Ftdi, signal_subject: Subject, max_count: int) -> None:
        """
        Initialize the Ft232hConnector instance with the provided subjects and set up necessary components.

        Args:
            signal_subject: Subject -- A subject that emits signals triggered by opto-coupler OK1.

            max_count: int -- Emergency break if EoF (End of Film) is not recognized by opto-coupler OK2
        """

        self._initialize_device()  # Initialize USB device

        self.MSB = 8
        # Set up the LED to indicate frame processing
        # switch LED direction to output and set initial led value
        self.LED = ((1 << 1) << self.MSB)  # Pin 1 of MSB aka AC1
        # Set up opto-coupler OK1 to trigger frame processing
        # switch to output and set initial trigger value to false
        self.OK1 = ((1 << 2) << self.MSB)  # Pin 2 of MSB aka AC2
        # Set up opto-coupler OK2 to trigger End Of Film (EoF)
        # switch to output and set initial eof value
        self.EOF = ((1 << 3) << self.MSB)  # Pin 3 of MSB aka AC3

        self.gpio = GpioMpsseController()

        # Set direction to output and switch to initial value of false for the specified pins
        self.gpio.configure('ftdi:///1',
                            direction=self.LED | self.OK1 | self.EOF,
                            frequency=ftdi.frequency_max,
                            initial=0x0200)

        # Set direction to input for OK1 and  OK2
        self.gpio.set_direction(pins=self.OK1 | self.EOF | self.LED, direction=0x0200)

        # high latency improves performance - may be due to more work ggetting done asynchronously
        ftdi.set_latency_timer(128)

        # initialize pins with current values
        self.pins = self.gpio.read()[0]

        self.signal_subject = signal_subject
        self.__max_count = max_count + 50  # emergency break if EoF (End of Film) is not recognized by opto-coupler OK2

        self.count = -1  # Initialize frame count

    def _initialize_device(self) -> None:
        """
        Initialize the USB device based on Vendor and Product IDs.

        Raises:
            ValueError: If the USB device is not found.
        """
        # Find the USB device with specified Vendor and Product IDs
        self.dev = usb.core.find(idVendor=0x0403, idProduct=0x6014)
        if self.dev is None:
            raise ValueError("USB device not found.")
        logging.info(f"USB device found: {self.dev}")

    async def send_signal(self, count: int, perf_counter: float) -> None:
        self.signal_subject.on_next((count, perf_counter))

    def signal_input(self) -> None:
        """
        Process the input signals and trigger frame processing when opto-coupler OK1 is triggered.

        :returns
            None
        """

        while not (self.pins & self.EOF) and (self.count < self.__max_count):
            if (self.pins & self.OK1):
                self.count += 1

                # turn on led to show processing of frame has started
                self.gpio.write(0x0000)

                # Emit the tuple of frame count and time stamp through the opto_coupler_signal_subject
                asyncio.run(self.send_signal(self.count, time.perf_counter()))

<<<<<<< HEAD
=======
                # latency
                while self.pins & self.OK1:
                    self.pins = self.gpio.read()[0]

>>>>>>> 146dfe20
                # turn off led to show processing of frame has been delegated to another thread or has been finished
                self.gpio.write(self.LED)

            # Retrieve pins
            self.pins = self.gpio.read()[0]

        # Signal the completion of frame processing and EoF detection
        self.signal_subject.on_completed()<|MERGE_RESOLUTION|>--- conflicted
+++ resolved
@@ -109,13 +109,10 @@
                 # Emit the tuple of frame count and time stamp through the opto_coupler_signal_subject
                 asyncio.run(self.send_signal(self.count, time.perf_counter()))
 
-<<<<<<< HEAD
-=======
                 # latency
                 while self.pins & self.OK1:
                     self.pins = self.gpio.read()[0]
 
->>>>>>> 146dfe20
                 # turn off led to show processing of frame has been delegated to another thread or has been finished
                 self.gpio.write(self.LED)
 
