--- conflicted
+++ resolved
@@ -7,19 +7,12 @@
     <option name="autoReloadType" value="SELECTIVE" />
   </component>
   <component name="ChangeListManager">
-<<<<<<< HEAD
-    <list default="true" id="571b57fb-bd6b-44f7-a77d-a3576a59ec76" name="Changes" comment="clean up">
-      <change beforePath="$PROJECT_DIR$/.idea/workspace.xml" beforeDir="false" afterPath="$PROJECT_DIR$/.idea/workspace.xml" afterDir="false" />
-      <change beforePath="$PROJECT_DIR$/DigitizeVideo.py" beforeDir="false" afterPath="$PROJECT_DIR$/DigitizeVideo.py" afterDir="false" />
-      <change beforePath="$PROJECT_DIR$/Ft232hConnector.py" beforeDir="false" afterPath="$PROJECT_DIR$/Ft232hConnector.py" afterDir="false" />
-=======
     <list default="true" id="571b57fb-bd6b-44f7-a77d-a3576a59ec76" name="Changes" comment="removed print statements">
       <change beforePath="$PROJECT_DIR$/.idea/workspace.xml" beforeDir="false" afterPath="$PROJECT_DIR$/.idea/workspace.xml" afterDir="false" />
       <change beforePath="$PROJECT_DIR$/DigitizeVideo.py" beforeDir="false" afterPath="$PROJECT_DIR$/DigitizeVideo.py" afterDir="false" />
       <change beforePath="$PROJECT_DIR$/Ft232hConnector.py" beforeDir="false" afterPath="$PROJECT_DIR$/Ft232hConnector.py" afterDir="false" />
       <change beforePath="$PROJECT_DIR$/TypeDefinitions.py" beforeDir="false" afterPath="$PROJECT_DIR$/TypeDefinitions.py" afterDir="false" />
       <change beforePath="$PROJECT_DIR$/WriteImages.py" beforeDir="false" afterPath="$PROJECT_DIR$/WriteImages.py" afterDir="false" />
->>>>>>> e6852349
     </list>
     <option name="SHOW_DIALOG" value="false" />
     <option name="HIGHLIGHT_CONFLICTS" value="true" />
@@ -44,7 +37,7 @@
     </option>
     <option name="RECENT_BRANCH_BY_REPOSITORY">
       <map>
-        <entry key="$PROJECT_DIR$" value="tmp" />
+        <entry key="$PROJECT_DIR$" value="main" />
       </map>
     </option>
     <option name="RECENT_GIT_ROOT_PATH" value="$PROJECT_DIR$" />
