# cython: language_level=3
# cython.infer_types(True)
import sys
from argparse import Namespace
from multiprocessing import freeze_support

from pyftdi.ftdi import Ftdi
from reactivex import Subject

from CommandLineParser import CommandLineParser

"""
Technologies used in this project

ReactiveX for Signal Handling: 
    Reactivex is being used for handling photo cell signals. This allows for asynchronous and non-blocking operation 
    improving responsiveness.

Spawning Processes:
    Circumvent the Global Interpreter Lock (GIL) by using separate processes for writing images to persistent
    storage.

Chunk Processing for Efficiency: 
    Usage of a chunk of images for writing to persistent storage is an efficient strategy that reduces the number of 
    context switches and system calls.

Shared Memory for Fast Data Transfer: 
    Employing shared memory for transferring image data to a separate process (inter-process communication).

Monitoring: 
    The inclusion of a monitoring window provides valuable insights into program execution.

Logging:
    Logging capabilities to help analyse potential problems.
"""

def main():
    freeze_support()

    # retrieve command line arguments
    args: Namespace = CommandLineParser().parse_args()

    # initialize FTDI device driver
    ftdi = Ftdi()

    # list available ftdi devices
    # on macOS do a `ls -lta /dev/cu*` when the ftdi microcontroller is connected
    try:
        print(f"List attached FT232H devices: {ftdi.list_devices()}")
    except Exception as e:
        print(f"Error listing FT232H devices: {e}")
        sys.exit(1)

    try:
        # open a dedicated ftdi device contained in the list of ftdi devices
        # URL Scheme
        # ftdi://[vendor][:[product][:serial|:bus:address|:index]]/interface
        ftdi.open_mpsse_from_url("ftdi:///1")
    except Exception as e:
        print(f"Error accessing FT232H chip: {e}")
        sys.exit(2)

    from DigitizeVideo import DigitizeVideo
    from Ft232hConnector import Ft232hConnector

    optocoupler_signal_subject = Subject()

    # create class instances
    DigitizeVideo(args, optocoupler_signal_subject)

<<<<<<< HEAD
    ft232h = Ft232hConnector(ftdi, optocoupler_signal_subject, args.gui, args.maxcount)
=======
    ft232h = Ft232hConnector(ftdi, optocoupler_signal_subject, args.maxcount, args.gui)
>>>>>>> 89631e59

    # start recording - wait for signal(s) to take picture(s)
    ft232h.signal_input()

    # disconnect FT232H
    ftdi.close()


if __name__ == '__main__':
    main()<|MERGE_RESOLUTION|>--- conflicted
+++ resolved
@@ -58,7 +58,7 @@
         ftdi.open_mpsse_from_url("ftdi:///1")
     except Exception as e:
         print(f"Error accessing FT232H chip: {e}")
-        sys.exit(2)
+        sys.exit(1)
 
     from DigitizeVideo import DigitizeVideo
     from Ft232hConnector import Ft232hConnector
@@ -68,11 +68,7 @@
     # create class instances
     DigitizeVideo(args, optocoupler_signal_subject)
 
-<<<<<<< HEAD
-    ft232h = Ft232hConnector(ftdi, optocoupler_signal_subject, args.gui, args.maxcount)
-=======
     ft232h = Ft232hConnector(ftdi, optocoupler_signal_subject, args.maxcount, args.gui)
->>>>>>> 89631e59
 
     # start recording - wait for signal(s) to take picture(s)
     ft232h.signal_input()
