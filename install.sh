--- conflicted
+++ resolved
@@ -1,9 +1,5 @@
 rm -rf build dist
-<<<<<<< HEAD
-rm *.c *.so
-=======
 rm -rf *.c *.so
->>>>>>> 89631e59
 python setup.py build_ext --inplace
 mkdir -p dist
 mv *.so dist/
