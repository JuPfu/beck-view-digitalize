--- conflicted
+++ resolved
@@ -12,8 +12,6 @@
     Reactivex is being used for handling photo cell signals. This allows for asynchronous and non-blocking operation 
     improving responsiveness.
 
-<<<<<<< HEAD
-=======
 Spawning Processes:
     Circumvent the Global Interpreter Lock (GIL) by using separate processes for writing images to persistent
     storage.
@@ -25,7 +23,6 @@
 Shared Memory for Fast Data Transfer: 
     Employing shared memory for transferring image data to a separate process (inter-process communication).
 
->>>>>>> 46024f90
 Monitoring: 
     The inclusion of a monitoring window provides valuable insights into program execution.
 
@@ -38,11 +35,7 @@
     # retrieve command line arguments
     args: Namespace = CommandLineParser().parse_args()
 
-<<<<<<< HEAD
-    # initialize the Future Technology Devices International chip
-=======
     print(f"main {args=}")
->>>>>>> 46024f90
     ftdi = Ftdi()
     # list available ftdi devices
     # on macOS do a `ls -lta /dev/cu*` when the ftdi microcontroller is connected
@@ -58,17 +51,10 @@
     optocoupler_signal_subject: Subject = Subject()
 
     # create class instances
-<<<<<<< HEAD
-    DigitalizeVideo(args.device, args.output_path, optocoupler_signal_subject)
-
-    ft232h = Ft232hConnector(optocoupler_signal_subject, args.maxcount)
-
-=======
     DigitalizeVideo(args.device, args.output_path, args.monitor, optocoupler_signal_subject)
 
     ft232h = Ft232hConnector(optocoupler_signal_subject, args.maxcount)
 
->>>>>>> 46024f90
     # start recording - wait for signal(s) to take picture(s)
     ft232h.signal_input()
 
