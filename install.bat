--- conflicted
+++ resolved
@@ -1,14 +1,3 @@
-<<<<<<< HEAD
-rmdir build
-rmdir dist
-del *.c *.pyd
-python setup.py build_ext --inplace
-mkdir dist
-move build\lib.win-amd64-cpython-313\*.pyd dist
-pyinstaller beck-view-digitize.spec --noconfirm
-move /y dist\beck-view-digitize-bundle\beck-view-digitize.exe .
-echo "Executable `beck-view-digitize.exe` ready for use in %CD%"
-=======
 rmdir /S /Q build
 rmdir /S /Q dist
 del *.c *.pyd
@@ -17,5 +6,4 @@
 move *.pyd dist
 pyinstaller beck-view-digitize.spec --noconfirm
 copy /y dist\beck-view-digitize-bundle\beck-view-digitize.exe "%CD%"
-echo "Executable `beck-view-digitize.exe` ready for usage in directory %CD%"
->>>>>>> 89631e59
+echo "Executable `beck-view-digitize.exe` ready for usage in directory %CD%"