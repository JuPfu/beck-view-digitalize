--- conflicted
+++ resolved
@@ -38,11 +38,7 @@
     LATENCY_THRESHOLD = 0.01  # Suspicious latency threshold in seconds
     INITIAL_COUNT = -1
 
-<<<<<<< HEAD
-    def __init__(self, ftdi: Ftdi, signal_subject: Subject, gui: cython.bint, max_count: cython.int) -> None:
-=======
     def __init__(self, ftdi: Ftdi, signal_subject: Subject, max_count: cython.int, gui: cython.bint) -> None:
->>>>>>> 89631e59
         """
         Initialize the Ft232hConnector instance with the provided subjects and set up necessary components.
 
@@ -57,22 +53,13 @@
         self._initialize_logging()
         self._initialize_device()  # Initialize USB device
 
-<<<<<<< HEAD
-        cdef unsigned int OK1, EOF
-=======
         cdef unsigned int MSB, OK1, EOF
->>>>>>> 89631e59
-
+
+        self.MSB = 8
         # Set up opto-coupler OK1 to trigger frame processing
-<<<<<<< HEAD
-        self.OK1 = (1 << 0)  # Pin 0 of LSB aka AD0
-        # Set up opto-coupler OK2 to trigger End Of Film (EoF)
-        self.EOF = (1 << 1)  # Pin 1 of LSB aka AD1
-=======
         self.OK1 = ((1 << 2) << self.MSB)  # Pin 2 of MSB aka AC2
         # Set up opto-coupler OK2 to trigger End Of Film (EoF)
         self.EOF = ((1 << 3) << self.MSB)  # Pin 3 of MSB aka AC3
->>>>>>> 89631e59
 
         self.gpio: GpioMpsseController = GpioMpsseController()
 
@@ -92,7 +79,7 @@
         self.gpio.write(0x0)
 
         # high latency improves performance - may be due to more work getting done asynchronously
-        ftdi.set_latency_timer(16)
+        ftdi.set_latency_timer(128)
 
         # Set the frequency at which sequence of GPIO samples are read and written.
         ftdi.set_frequency(ftdi.frequency_max)
@@ -125,11 +112,7 @@
         if self.dev is None:
             self.logger.error(f"No USB device with 'vendor Id = 0x0403 and product id = 0x6014' found!")
             sys.exit(3)
-<<<<<<< HEAD
-        self.logger.warning(f"USB device found: {self.dev}")
-=======
         self.logger.info(f"USB device found: {self.dev}")
->>>>>>> 89631e59
 
     def signal_input(self) -> None:
         """
@@ -142,11 +125,7 @@
 
         cdef double cycle_time = 1.0 / 5.0  # 5 frames per second
         cdef double start_time = time.perf_counter()
-<<<<<<< HEAD
-        cdef unsigned int pins = self.gpio.read(1, True)[0]
-=======
         cdef unsigned int pins = self.gpio.read(1)[0]
->>>>>>> 89631e59
         cdef double start_cycle = start_time
         cdef double stop_cycle = 0.0
         cdef double delta = 0.0
@@ -185,19 +164,10 @@
                 # latency
                 latency_start = time.perf_counter()
 
-<<<<<<< HEAD
-                pins = self.gpio.read(1, True)[0]
-
-                while (pins & self.OK1) == self.OK1:
-                    time.sleep(self.CYCLE_SLEEP)
-                    pins = self.gpio.read(1, True)[0]
-                    self.logger.warning(f"Latency LOOP - pin OK1 expected to be 0 at frame {count} {pins & self.OK1=:01b}")
-=======
                 pins = self.gpio.read(1)[0]
                 while (pins & self.OK1) == self.OK1:
                     time.sleep(self.CYCLE_SLEEP)
                     pins = self.gpio.read(1)[0]
->>>>>>> 89631e59
 
                 latency_time = time.perf_counter() - latency_start
                 if latency_time > self.LATENCY_THRESHOLD:
@@ -224,12 +194,8 @@
                     )
 
             # Retrieve pins
-<<<<<<< HEAD
-            pins = self.gpio.read(1, True)[0]
-=======
             time.sleep(self.CYCLE_SLEEP)
             pins = self.gpio.read(1)[0]
->>>>>>> 89631e59
 
         # Signal the completion of frame processing and EoF detection
         self.signal_subject.on_completed()